/*
 * Copyright 2024 Humberto Gomes, José Lopes, José Matos
 *
 * Licensed under the Apache License, Version 2.0 (the "License");
 * you may not use this file except in compliance with the License.
 * You may obtain a copy of the License at
 *
 *     http://www.apache.org/licenses/LICENSE-2.0
 *
 * Unless required by applicable law or agreed to in writing, software
 * distributed under the License is distributed on an "AS IS" BASIS,
 * WITHOUT WARRANTIES OR CONDITIONS OF ANY KIND, either express or implied.
 * See the License for the specific language governing permissions and
 * limitations under the License.
 */

/**
 * @file  server/server_requests.c
 * @brief Implementation of methods in server/server_requests.h
 */

#include <errno.h>
#include <stdio.h>
#include <string.h>

#include "protocol.h"
#include "server/log_file.h"
#include "server/server_requests.h"
#include "server/status.h"

/**
 * @struct server_state_t
 * @brief  The state of the server, made up by everything it needs to operate.
 *
 * @var server_state_t::ipc
 *     @brief IPC connection currently listening for new messages.
 * @var server_state_t::scheduler
 *     @brief Task scheduler.
 * @var server_state_t::status_scheduler
 *     @brief Scheduler for status tasks.
 * @var server_state_t::next_task_id
 *     @brief The identifier that will be attributed to the next scheduled task.
 * @var server_state_t::log
 *     @brief Where to log completed tasks to.
 */
typedef struct {
    ipc_t       *ipc;
    scheduler_t *scheduler, *status_scheduler;
    uint32_t     next_task_id;
    log_file_t  *log;
} server_state_t;

/**
 * @brief   Handles an incoming ::protocol_send_program_task_message_t.
 * @details Returns nothing, as all errors are printed to `stderr`.
 *
 * @param state   State of the server. Mustn't be `NULL` (unchecked).
 * @param message Bytes of the received message. Mustn't be `NULL` (unchecked).
 * @param length  Number of bytes in @p message.
 */
void __server_requests_on_schedule_message(server_state_t *state, uint8_t *message, size_t length) {
    if (!protocol_send_program_task_message_check_length(length)) {
        fprintf(stderr, "Invalid C2S_SEND_PROGRAM / C2S_SEND_TASK message received!\n");
        return;
    }
    protocol_send_program_task_message_t *fields = (protocol_send_program_task_message_t *) message;

    /* Fix non-terminated string */
    char   command_line[PROTOCOL_MAXIMUM_COMMAND_LENGTH + 1];
    size_t command_length = protocol_send_program_task_message_get_error_length(length);
    memcpy(command_line, fields->command_line, command_length);
    command_line[command_length] = '\0';

    /* Try to create and schedule task */
    int            parsing_failure = 0;
    tagged_task_t *task =
        tagged_task_new_from_command_line(command_line, state->next_task_id, fields->expected_time);
    if (!task && errno == EINVAL)
        parsing_failure = 1;

    if (task) {
        struct timespec time_sent = fields->time_sent, time_arrived = {0};
        (void) clock_gettime(CLOCK_MONOTONIC, &time_arrived);
        (void) tagged_task_set_time(task, TAGGED_TASK_TIME_SENT, &time_sent);
        (void) tagged_task_set_time(task, TAGGED_TASK_TIME_ARRIVED, &time_arrived);

        if (fields->type == PROTOCOL_C2S_SEND_PROGRAM) {
            size_t program_count;
            (void) task_get_programs(tagged_task_get_task(task), &program_count);
            if (program_count != 1)
                parsing_failure = 1;
        }
    }

    if (!parsing_failure) {
        if (scheduler_add_task(state->scheduler, task)) {
            /*
            * Informing the client of this failure may require allocations. Just log it and let the
            * client block.
            */
            fprintf(stderr, "Allocation failure! Go buy more RAM!\n");
            tagged_task_free(task); /* Handles task = NULL in case of allocation failure */
            return;
        } else {
            state->next_task_id++;
        }
    }
    tagged_task_free(task); /* Handles task = NULL in case of allocation failure */

    /* Reply to client */
    if (ipc_server_open_sending(state->ipc, fields->client_pid)) {
        perror("Failed to open() communication with the client");
        return;
    }

    if (parsing_failure) {
        size_t                   error_message_size;
        protocol_error_message_t error_message;
        protocol_error_message_new(&error_message, &error_message_size, "Parsing failure!\n");

        if (ipc_send(state->ipc, &error_message, error_message_size))
            perror("Failure during write() to client");
    } else {
        protocol_task_id_message_t success_message = {.type = PROTOCOL_S2C_TASK_ID,
                                                      .id   = state->next_task_id - 1};

        if (ipc_send(state->ipc, &success_message, sizeof(protocol_task_id_message_t)))
            perror("Failure during write() to client");
    }

    (void) ipc_server_close_sending(state->ipc);
}

/**
 * @brief   Handles an incoming ::protocol_task_done_message_t.
 * @details Returns nothing, as all errors are printed to `stderr`.
 *
 * @param state   State of the server. Mustn't be `NULL` (unchecked).
 * @param message Bytes of the received message. Mustn't be `NULL` (unchecked).
 * @param length  Number of bytes in @p message.
 */
void __server_requests_on_done_message(server_state_t *state, uint8_t *message, size_t length) {
    if (length != sizeof(protocol_task_done_message_t)) {
        fprintf(stderr, "Invalid C2S_TASK_DONE message received!\n");
        return;
    }

    protocol_task_done_message_t *fields = (protocol_task_done_message_t *) message;

    scheduler_t *target_scheduler = fields->is_status ? state->status_scheduler : state->scheduler;
    struct timespec time_ended    = fields->time_ended;
    tagged_task_t  *task =
        scheduler_mark_done(target_scheduler, fields->slot, fields->secret, &time_ended);
    if (!task) {
        fprintf(stderr, "C2S_TASK_DONE message with invalid slot / secret!\n");
        return;
    }

    if (!fields->is_status)
        if (log_file_write_task(state->log, task, fields->error))
            perror("Failed to log completed task to file");
    tagged_task_free(task);
}

/**
 * @brief   Handles an incoming ::PROTOCOL_C2S_STATUS message.
 * @details Returns nothing, as all errors are printed to `stderr`.
 *
 * @param state   State of the server. Mustn't be `NULL` (unchecked).
 * @param message Bytes of the received message. Mustn't be `NULL` (unchecked).
 * @param length  Number of bytes in @p message.
 */
void __server_requests_on_status_message(server_state_t *state, uint8_t *message, size_t length) {
    if (length != sizeof(protocol_status_request_message_t)) {
        fprintf(stderr, "Invalid C2S_STATUS message received!\n");
        return;
    }

    protocol_status_request_message_t *fields = (protocol_status_request_message_t *) message;

    status_state_t status_state = {.ipc        = state->ipc,
                                   .client_pid = fields->client_pid,
                                   .log        = state->log,
                                   .scheduler  = state->scheduler};
    tagged_task_t *task         = tagged_task_new_from_procedure(status_main, &status_state, 0, 0);
    if (!task) {
        fprintf(stderr, "Out of memory!\n");
        return;
    }

    if (!scheduler_can_schedule_now(state->status_scheduler)) {
        if (ipc_server_open_sending(state->ipc, fields->client_pid)) {
            perror("Failed to open() communication with the client");
            return;
        }

        size_t                   error_message_size;
        protocol_error_message_t error_message;
        protocol_error_message_new(&error_message, &error_message_size, "No capacity available!\n");

        if (ipc_send(state->ipc, &error_message, error_message_size))
            perror("Failure during write() to client");

        (void) ipc_server_close_sending(state->ipc);
    } else if (scheduler_add_task(state->status_scheduler, task)) {
        /*
         * Informing the client of this failure may require allocations. Just log it and let the
         * client block.
         */
        fprintf(stderr, "Allocation failure! Go buy more RAM!\n");
        tagged_task_free(task);
        return;
    } else {
        if (scheduler_dispatch_possible(state->status_scheduler) < 0)
            perror("Scheduler failure");
    }
}

/**
 * @brief Listens to new messages coming from the clients.
 *
 * @param message    Bytes of the received message. Mustn't be `NULL` (unchecked).
 * @param length     Number of bytes in @p message. Must be greater than `0` (unchecked).
 * @param state_data A pointer to a ::server_state_t. Mustn't be `NULL` (unchecked).
 *
 * @retval 0 Always, even on error, not to drop any message.
 */
int __server_requests_on_message(uint8_t *message, size_t length, void *state_data) {
    server_state_t *state = state_data;

    /* Zero-length messages are disallowed in ipc layer */
    protocol_c2s_msg_type type = (protocol_c2s_msg_type) message[0];
    switch (type) {
        case PROTOCOL_C2S_SEND_PROGRAM:
        case PROTOCOL_C2S_SEND_TASK:
            __server_requests_on_schedule_message(state, message, length);
            break;
        case PROTOCOL_C2S_TASK_DONE:
            __server_requests_on_done_message(state, message, length);
            break;
        case PROTOCOL_C2S_STATUS:
            __server_requests_on_status_message(state, message, length);
            break;
        default:
            fprintf(stderr, "Message with bad type received!\n");
            break;
    }

    return 0;
}

/**
 * @brief   Called before waiting for new connections, which are always accepted.
 * @details This method also starts running scheduled tasks if there's any availability.
 *
 * @param state_data A pointer to a ::server_state_t. Mustn't be `NULL` (unchecked).
 *
 * @retval -1 Refuse connection.
 */
int __server_requests_before_block(void *state_data) {
    server_state_t *state = state_data;
    if (scheduler_dispatch_possible(state->scheduler) < 0) /* New task or old task terminated */
        perror("Scheduler failure");
    return 0; /* Always keep listening for new connections */
}

<<<<<<< HEAD
int server_requests_listen(scheduler_policy_t policy, size_t ntasks, const char *outputdir) {
    scheduler_t *scheduler = scheduler_new(policy, ntasks, outputdir);
=======
/** @brief Maximum number of concurrent status tasks. */
#define SERVER_REQUESTS_MAXIMUM_STATUS_TASKS 32

int server_requests_listen(scheduler_policy_t policy, size_t ntasks, const char *directory) {
    if (!directory) {
        errno = EINVAL;
        return 1;
    }

    scheduler_t *scheduler = scheduler_new(policy, ntasks);
>>>>>>> 1c289733
    if (!scheduler) {
        fprintf(stderr, "Invalid policy or number of concurrent tasks!\n");
        return 1; /* errno = EINVAL guaranteed */
    }

    scheduler_t *status_scheduler =
        scheduler_new(SCHEDULER_POLICY_FCFS, SERVER_REQUESTS_MAXIMUM_STATUS_TASKS);
    if (!status_scheduler) {
        fprintf(stderr, "Out of memory!\n");
        return 1; /* errno = EINVAL guaranteed */
    }

    ipc_t *ipc = ipc_new(IPC_ENDPOINT_SERVER);
    if (!ipc) {
        if (errno == EEXIST)
            fprintf(stderr, "Server's FIFO already exists. Is the server running?\n");
        else
            perror("Failed to open() server's FIFO");

        scheduler_free(scheduler);
        return 1;
    }

    char log_path[PATH_MAX];
    snprintf(log_path, PATH_MAX, "%s/log.bin", directory);
    log_file_t *log = log_file_new(log_path, 1);
    if (!log) {
        perror("Failed to open log file");
        scheduler_free(scheduler);
        ipc_free(ipc);
        return 1;
    }

    server_state_t state = {.ipc              = ipc,
                            .scheduler        = scheduler,
                            .status_scheduler = status_scheduler,
                            .next_task_id     = 1,
                            .log              = log};
    if (ipc_listen(ipc, __server_requests_on_message, __server_requests_before_block, &state) == 1)
        perror("open() error");

    log_file_free(log);
    scheduler_free(status_scheduler);
    scheduler_free(scheduler);
    ipc_free(ipc);
    return 0;
}<|MERGE_RESOLUTION|>--- conflicted
+++ resolved
@@ -264,10 +264,6 @@
     return 0; /* Always keep listening for new connections */
 }
 
-<<<<<<< HEAD
-int server_requests_listen(scheduler_policy_t policy, size_t ntasks, const char *outputdir) {
-    scheduler_t *scheduler = scheduler_new(policy, ntasks, outputdir);
-=======
 /** @brief Maximum number of concurrent status tasks. */
 #define SERVER_REQUESTS_MAXIMUM_STATUS_TASKS 32
 
@@ -277,8 +273,8 @@
         return 1;
     }
 
-    scheduler_t *scheduler = scheduler_new(policy, ntasks);
->>>>>>> 1c289733
+    scheduler_t *scheduler = scheduler_new(policy, ntasks, directory);
+
     if (!scheduler) {
         fprintf(stderr, "Invalid policy or number of concurrent tasks!\n");
         return 1; /* errno = EINVAL guaranteed */
